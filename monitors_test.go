--- conflicted
+++ resolved
@@ -33,26 +33,6 @@
 }
 
 func TestDiffMonitors(t *testing.T) {
-<<<<<<< HEAD
-	a := &mkr.MonitorExternalHTTP{ID: "12345", Name: "foo", Type: "external", URL: "http://example.com", Service: "bar", ResponseTimeCritical: 1000}
-	b := &mkr.MonitorExternalHTTP{ID: "12345", Name: "foo", Type: "external", URL: "http://example.com", Service: "bar"}
-
-	ret := diffMonitor(a, b)
-
-	correct := strings.Join([]string{
-		"  {",
-		"    \"name\": \"foo\",",
-		"    \"type\": \"external\",",
-		"    \"url\": \"http://example.com\",",
-		"    \"service\": \"bar\",",
-		"-   \"responseTimeCritical\": 1000.000000,",
-		"+   \"responseTimeCritical\": 0.000000,",
-		"  },",
-	}, "\n")
-
-	if ret != correct {
-		t.Errorf("should validate the rule: %s\nbut result: %s", correct, ret)
-=======
 	const want = ` {
    "name": "foo",
 -  "responseTimeCritical": 1000,
@@ -60,11 +40,10 @@
    "type": "external",
    "url": "http://example.com"
  },`
-	a := &mkr.Monitor{ID: "12345", Name: "foo", Type: "external", URL: "http://example.com", Service: "bar", ResponseTimeCritical: 1000}
-	b := &mkr.Monitor{ID: "12345", Name: "foo", Type: "external", URL: "http://example.com", Service: "bar"}
+	a := &mkr.MonitorExternalHTTP{ID: "12345", Name: "foo", Type: "external", URL: "http://example.com", Service: "bar", ResponseTimeCritical: 1000}
+	b := &mkr.MonitorExternalHTTP{ID: "12345", Name: "foo", Type: "external", URL: "http://example.com", Service: "bar"}
 	if got := diffMonitor(a, b); got != want {
 		t.Errorf("diffMonitor: got\n%s\nwant \n%s", got, want)
->>>>>>> 4d3c41a8
 	}
 }
 
@@ -104,21 +83,12 @@
 }
 
 func TestStringifyMonitor(t *testing.T) {
-<<<<<<< HEAD
 	a := &mkr.MonitorConnectivity{ID: "12345", Name: "foo", Type: "connectivity"}
-	expected := `+ {
-+   "id": "12345",
-+   "name": "foo",
-+   "type": "connectivity"
-+ },`
-=======
-	a := &mkr.Monitor{ID: "12345", Name: "foo", Type: "connectivity"}
 	expected := `+{
 +  "id": "12345",
 +  "name": "foo",
 +  "type": "connectivity"
 +},`
->>>>>>> 4d3c41a8
 
 	r := stringifyMonitor(a, "+")
 	if r != expected {
