package main

import (
	"encoding/json"
	"fmt"
	"io/ioutil"
	"log"
	"os"
	"reflect"
	"sort"
	"strings"

	"github.com/codegangsta/cli"
	mkr "github.com/mackerelio/mackerel-client-go"
	"github.com/mackerelio/mkr/logger"
)

var commandMonitors = cli.Command{
	Name:  "monitors",
	Usage: "Manipurate monitors",
	Description: `
    Manipurate monitor rules. Without subcommand, show all monitor rules.
    Request APIs under "/api/v0/monitors". See http://help-ja.mackerel.io/entry/spec/api/v0 .
`,
	Action: doMonitorsList,
	Subcommands: []cli.Command{
		{
			Name:        "pull",
			Usage:       "pull rules",
			Description: "Pull monitor rules from Mackerel server and save them to a file. The file can be specified by filepath argument <file>. The default is 'monitors.json'.",
			Action:      doMonitorsPull,
			Flags: []cli.Flag{
				cli.StringFlag{Name: "file-path, F", Value: "", Usage: "Filename to store monitor rule definitions. default: monitors.json"},
				cli.BoolFlag{Name: "verbose, v", Usage: "Verbose output mode"},
			},
		},
		{
			Name:        "diff",
			Usage:       "diff rules",
			Description: "Show difference of monitor rules between Mackerel and a file. The file can be specified by filepath argument <file>. The default is 'monitors.json'.",
			Action:      doMonitorsDiff,
			Flags: []cli.Flag{
				cli.BoolFlag{Name: "exit-code, e", Usage: "Make the mkr exit with codes of 1 if there are differences and 0 if no differences. This similar to diff(1)"},
				cli.StringFlag{Name: "file-path, F", Value: "", Usage: "Filename to store monitor rule definitions. default: monitors.json"},
			},
		},
		{
			Name:        "push",
			Usage:       "push rules",
			Description: "Push monitor rules, which are stored in a file, to Mackerel. The file can be specified by filepath argument <file>. The default is 'monitors.json'.",
			Action:      doMonitorsPush,
			Flags: []cli.Flag{
				cli.StringFlag{Name: "file-path, F", Value: "", Usage: "Filename to store monitor rule definitions. default: monitors.json"},
				cli.BoolFlag{Name: "dry-run, d", Usage: "Show which apis are called, but not execute."},
				cli.BoolFlag{Name: "verbose, v", Usage: "Verbose output mode"},
			},
		},
	},
}

func monitorSaveRules(rules []*(mkr.Monitor), optFilePath string) error {
	filePath := "monitors.json"
	if optFilePath != "" {
		filePath = optFilePath
	}
	file, err := os.Create(filePath)
	if err != nil {
		log.Fatal(err)
	}
	defer file.Close()

	monitors := map[string]interface{}{"monitors": rules}
	dataRaw, err := json.MarshalIndent(monitors, "", "    ")
	logger.DieIf(err)
<<<<<<< HEAD
	data := replaceAngleBrackets(string(dataRaw))
=======
	data := strings.Replace(string(dataRaw), "\\u003c", "<", -1)
	data = strings.Replace(data, "\\u003e", ">", -1)
	data += "\n"
>>>>>>> 353a3acf

	_, err = file.WriteString(data)
	if err != nil {
		return err
	}
	return nil
}

func monitorLoadRules(optFilePath string) ([]*(mkr.Monitor), error) {
	filePath := "monitors.json"
	if optFilePath != "" {
		filePath = optFilePath
	}

	buff, err := ioutil.ReadFile(filePath)
	if err != nil {
		return nil, err
	}

	var data struct {
		Monitors []*(mkr.Monitor) `json:"monitors"`
	}

	err = json.Unmarshal(buff, &data)
	if err != nil {
		return nil, err
	}
	return data.Monitors, nil
}

func doMonitorsList(c *cli.Context) {
	conffile := c.GlobalString("conf")

	monitors, err := newMackerel(conffile).FindMonitors()
	logger.DieIf(err)

	PrettyPrintJSON(monitors)
}

func doMonitorsPull(c *cli.Context) {
	conffile := c.GlobalString("conf")
	isVerbose := c.Bool("verbose")
	filePath := c.String("file-path")

	monitors, err := newMackerel(conffile).FindMonitors()
	logger.DieIf(err)

	monitorSaveRules(monitors, filePath)

	if isVerbose {
		PrettyPrintJSON(monitors)
	}

	if filePath == "" {
		filePath = "monitors.json"
	}
	logger.Log("info", fmt.Sprintf("Monitor rules are saved to '%s' (%d rules).", filePath, len(monitors)))
}

func isEmpty(a interface{}) bool {
	switch a.(type) {
	case int, int8, int16, int32, int64:
		if reflect.ValueOf(a).Int() == 0 {
			return true
		}
	case uint, uint8, uint16, uint32, uint64:
		if reflect.ValueOf(a).Uint() == 0 {
			return true
		}
	case float32, float64:
		if reflect.ValueOf(a).Float() == 0.0 {
			return true
		}
	case string:
		if reflect.ValueOf(a).String() == "" {
			return true
		}
	}
	return false
}

func appendDiff(src []string, name string, a interface{}, b interface{}) []string {
	diff := src
	aType := reflect.TypeOf(a).String()
	format := "\"%s\""
	isAEmpty := isEmpty(a)
	isBEmpty := isEmpty(b)
	switch aType {
	case "uint64":
		format = "%d"
	case "float64":
		format = "%f"
	}
	if isAEmpty == false || isBEmpty == false {
		if a != b {
			diff = append(diff, fmt.Sprintf("-   \"%s\": "+format+",", name, a))
			diff = append(diff, fmt.Sprintf("+   \"%s\": "+format+",", name, b))
		} else {
			diff = append(diff, fmt.Sprintf("    \"%s\": "+format+",", name, a))
		}
	}
	return diff
}

func stringifyMonitor(a *mkr.Monitor, prefix string) string {
	dataRaw, err := json.MarshalIndent(a, prefix+" ", "  ")
	logger.DieIf(err)
	data := replaceAngleBrackets(string(dataRaw))
	return prefix + " " + data + ","
}

func replaceAngleBrackets(s string) string {
	s = strings.Replace(s, "\\u003c", "<", -1)
	return strings.Replace(s, "\\u003e", ">", -1)
}

func diffMonitor(a *mkr.Monitor, b *mkr.Monitor) string {
	diff := []string{"  {"}
	diffNum := 0
	sA := reflect.ValueOf(a).Elem()
	sB := reflect.ValueOf(b).Elem()
	for i := 0; i < sA.NumField(); i++ {
		fA := sA.Field(i)
		fB := sB.Field(i)
		sAType := sA.Type()
		if sAType.Field(i).Type.String() != "[]string" {
			name := strings.Replace(sAType.Field(i).Tag.Get("json"), ",omitempty", "", 1)
			if name == "id" {
				continue
			}
			diff = appendDiff(diff, name, fA.Interface(), fB.Interface())
			if fA.Interface() != fB.Interface() {
				diffNum++
			}
		} else {
			if len(fA.Interface().([]string)) == 0 && len(fB.Interface().([]string)) == 0 {
				continue
			}
			name := strings.Replace(sAType.Field(i).Tag.Get("json"), ",omitempty", "", 1)
			diff = append(diff, fmt.Sprintf("    \"%s\": [", name))
			sortA := fA.Interface().([]string)
			sortB := fB.Interface().([]string)
			sort.Strings(sortA)
			sort.Strings(sortB)
			i := 0
			j := 0
			for i < len(sortA) && j < len(sortB) {
				if sortA[i] == sortB[j] {
					diff = append(diff, fmt.Sprintf("      \"%s\",", sortA[i]))
					i++
					j++
				} else if sortA[i] < sortB[j] {
					diff = append(diff, fmt.Sprintf("-     \"%s\",", sortA[i]))
					i++
					diffNum++
				} else if sortB[j] < sortA[i] {
					diff = append(diff, fmt.Sprintf("+     \"%s\",", sortB[j]))
					j++
					diffNum++
				}
			}
			diff = append(diff, "    ],")
		}
	}

	if diffNum > 0 {
		diff = append(diff, "  },")
		return strings.Join(diff, "\n")
	}
	return ""
}

func isSameMonitor(a *mkr.Monitor, b *mkr.Monitor, flagNameUniqueness bool) (string, bool) {
	if a == nil || b == nil {
		return "", false
	}
	if reflect.DeepEqual(*a, *b) {
		return "", true
	}
	if a.ID == b.ID || (flagNameUniqueness == true && b.ID == "" && a.Name == b.Name) {
		diff := diffMonitor(a, b)
		if diff != "" {
			return diff, false
		}
		return "", true
	}
	return "", false
}

func validateRules(monitors []*(mkr.Monitor), label string) (bool, error) {

	flagNameUniqueness := true
	// check each monitor
	for _, m := range monitors {
		v := reflect.ValueOf(m).Elem()
		for _, f := range []string{"Type"} {
			vf := v.FieldByName(f)
			if !vf.IsValid() || (vf.Type().String() == "string" && vf.Interface() == "") {
				return false, fmt.Errorf("Monitor '%s' should have '%s': %s", label, f, v.FieldByName(f).Interface())
			}
		}
		switch m.Type {
		case "host", "service":
			for _, f := range []string{"Name", "Metric"} {
				vf := v.FieldByName(f)
				if !vf.IsValid() || (vf.Type().String() == "string" && vf.Interface() == "") {
					return false, fmt.Errorf("Monitor '%s' should have '%s': %s", label, f, v.FieldByName(f).Interface())
				}
			}
		case "external":
			for _, f := range []string{"Name", "URL"} {
				vf := v.FieldByName(f)
				if !vf.IsValid() || (vf.Type().String() == "string" && vf.Interface() == "") {
					return false, fmt.Errorf("Monitor '%s' should have '%s': %s", label, f, v.FieldByName(f).Interface())
				}
			}
		case "connectivity":
		default:
			return false, fmt.Errorf("Unknown type is found: %s", m.Type)
		}
	}

	// check name uniqueness
	names := map[string]bool{}
	for _, m := range monitors {
		if names[m.Name] {
			logger.Log("Warning: ", fmt.Sprintf("Names of %s is not unique.", label))
			flagNameUniqueness = false
		}
		names[m.Name] = true
	}
	return flagNameUniqueness, nil
}

type monitorDiffPair struct {
	remote *mkr.Monitor
	local  *mkr.Monitor
}

type monitorDiff struct {
	onlyRemote []*(mkr.Monitor)
	onlyLocal  []*(mkr.Monitor)
	diff       []*monitorDiffPair
}

func checkMonitorsDiff(c *cli.Context) monitorDiff {
	conffile := c.GlobalString("conf")
	filePath := c.String("file-path")

	var monitorDiff monitorDiff

	monitorsRemote, err := newMackerel(conffile).FindMonitors()
	logger.DieIf(err)
	flagNameUniquenessRemote, err := validateRules(monitorsRemote, "remote rules")
	logger.DieIf(err)

	monitorsLocal, err := monitorLoadRules(filePath)
	logger.DieIf(err)
	flagNameUniquenessLocal, err := validateRules(monitorsLocal, "local rules")
	logger.DieIf(err)

	flagNameUniqueness := flagNameUniquenessLocal && flagNameUniquenessRemote

	for _, remote := range monitorsRemote {
		found := false
		for i, local := range monitorsLocal {
			diff, isSame := isSameMonitor(remote, local, flagNameUniqueness)
			if isSame || diff != "" {
				monitorsLocal[i] = nil
				found = true
				if diff != "" {
					monitorDiff.diff = append(monitorDiff.diff, &monitorDiffPair{remote, local})
				}
				break
			}
		}
		if found == false {
			monitorDiff.onlyRemote = append(monitorDiff.onlyRemote, remote)
		}
	}
	for _, local := range monitorsLocal {
		if local != nil {
			monitorDiff.onlyLocal = append(monitorDiff.onlyLocal, local)
		}
	}

	return monitorDiff
}

func doMonitorsDiff(c *cli.Context) {
	monitorDiff := checkMonitorsDiff(c)
	isExitCode := c.Bool("exit-code")

	var diffs []string
	for _, d := range monitorDiff.diff {
		diffs = append(diffs, diffMonitor(d.remote, d.local))
	}

	fmt.Printf("Summary: %d modify, %d append, %d remove\n\n", len(monitorDiff.diff), len(monitorDiff.onlyLocal), len(monitorDiff.onlyRemote))
	noDiff := true
	for _, diff := range diffs {
		fmt.Println(diff)
		noDiff = false
	}
	for _, m := range monitorDiff.onlyRemote {
		fmt.Println(stringifyMonitor(m, "-"))
		noDiff = false
	}
	for _, m := range monitorDiff.onlyLocal {
		fmt.Println(stringifyMonitor(m, "+"))
		noDiff = false
	}
	if isExitCode == true && noDiff == false {
		os.Exit(1)
	}
}

func doMonitorsPush(c *cli.Context) {
	monitorDiff := checkMonitorsDiff(c)
	isDryRun := c.Bool("dry-run")
	isVerbose := c.Bool("verbose")

	conffile := c.GlobalString("conf")
	client := newMackerel(conffile)
	if isVerbose {
		client.Verbose = true
	}

	for _, m := range monitorDiff.onlyLocal {
		logger.Log("info", "Create a new rule.")
		fmt.Println(stringifyMonitor(m, ""))
		if !isDryRun {
			_, err := client.CreateMonitor(m)
			logger.DieIf(err)
		}
	}
	for _, m := range monitorDiff.onlyRemote {
		logger.Log("info", "Delete a rule.")
		fmt.Println(stringifyMonitor(m, ""))
		if !isDryRun {
			_, err := client.DeleteMonitor(m.ID)
			logger.DieIf(err)
		}
	}
	for _, d := range monitorDiff.diff {
		logger.Log("info", "Update a rule.")
		fmt.Println(stringifyMonitor(d.local, ""))
		if !isDryRun {
			_, err := client.UpdateMonitor(d.remote.ID, d.local)
			logger.DieIf(err)
		}
	}

}<|MERGE_RESOLUTION|>--- conflicted
+++ resolved
@@ -72,13 +72,7 @@
 	monitors := map[string]interface{}{"monitors": rules}
 	dataRaw, err := json.MarshalIndent(monitors, "", "    ")
 	logger.DieIf(err)
-<<<<<<< HEAD
-	data := replaceAngleBrackets(string(dataRaw))
-=======
-	data := strings.Replace(string(dataRaw), "\\u003c", "<", -1)
-	data = strings.Replace(data, "\\u003e", ">", -1)
-	data += "\n"
->>>>>>> 353a3acf
+	data := replaceAngleBrackets(string(dataRaw)) + "\n"
 
 	_, err = file.WriteString(data)
 	if err != nil {
