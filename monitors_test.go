package main

import (
	"io/ioutil"
	"strings"
	"testing"

	mkr "github.com/mackerelio/mackerel-client-go"
)

func TestIsSameMonitor(t *testing.T) {
	a := &mkr.Monitor{ID: "12345", Name: "foo", Type: "connectivity"}
	b := &mkr.Monitor{Name: "foo", Type: "connectivity"}

	_, ret := isSameMonitor(a, b, true)
	if ret != true {
		t.Error("should recognize same monitors")
	}

	_, ret = isSameMonitor(a, b, false)
	if ret == true {
		t.Error("should not recognize same monitors")
	}
}

func TestValidateRoles(t *testing.T) {
	a := &mkr.Monitor{ID: "12345", Name: "foo", Type: "connectivity"}

	ret, err := validateRules([](*mkr.Monitor){a}, "test monitor")
	if ret != true {
		t.Errorf("should validate the rule: %s", err.Error())
	}

}

func TestDiffMonitors(t *testing.T) {
	a := &mkr.Monitor{ID: "12345", Name: "foo", Type: "external", URL: "http://example.com", Service: "bar", ResponseTimeCritical: 1000}
	b := &mkr.Monitor{ID: "12345", Name: "foo", Type: "external", URL: "http://example.com", Service: "bar"}

	ret := diffMonitor(a, b)

	correct := strings.Join([]string{
		"  {",
		"    \"name\": \"foo\",",
		"    \"type\": \"external\",",
		"    \"url\": \"http://example.com\",",
		"    \"service\": \"bar\",",
		"-   \"responseTimeCritical\": 1000.000000,",
		"+   \"responseTimeCritical\": 0.000000,",
		"  },",
	}, "\n")

	if ret != correct {
		t.Errorf("should validate the rule: %s\nbut result: %s", correct, ret)
	}
}

func TestMonitorSaveRules(t *testing.T) {
	tmpFile, err := ioutil.TempFile("", "")
	if err != nil {
		t.Errorf("should not raise error: %v", err)
	}
	a := &mkr.Monitor{
		ID:                   "12345",
		Name:                 "foo",
		Type:                 "external",
		URL:                  "http://example.com",
		Service:              "bar",
		ResponseTimeCritical: 1000,
	}
	monitorSaveRules([]*mkr.Monitor{a}, tmpFile.Name())

<<<<<<< HEAD
}

func TestStringifyMonitor(t *testing.T) {
	a := &mkr.Monitor{ID: "12345", Name: "foo", Type: "connectivity"}
	expected := `+ {
+   "id": "12345",
+   "name": "foo",
+   "type": "connectivity"
+ },`

	r := stringifyMonitor(a, "+")
	if r != expected {
		t.Errorf("stringifyMonitor should be:\n%s\nbut:\n%s", expected, r)
=======
	byt, _ := ioutil.ReadFile(tmpFile.Name())
	content := string(byt)
	expected := `{
    "monitors": [
        {
            "id": "12345",
            "name": "foo",
            "type": "external",
            "url": "http://example.com",
            "service": "bar",
            "responseTimeCritical": 1000
        }
    ]
}
`
	if content != expected {
		t.Errorf("content should be:\n %s, but:\n %s", expected, content)
>>>>>>> 353a3acf
	}
}<|MERGE_RESOLUTION|>--- conflicted
+++ resolved
@@ -70,21 +70,6 @@
 	}
 	monitorSaveRules([]*mkr.Monitor{a}, tmpFile.Name())
 
-<<<<<<< HEAD
-}
-
-func TestStringifyMonitor(t *testing.T) {
-	a := &mkr.Monitor{ID: "12345", Name: "foo", Type: "connectivity"}
-	expected := `+ {
-+   "id": "12345",
-+   "name": "foo",
-+   "type": "connectivity"
-+ },`
-
-	r := stringifyMonitor(a, "+")
-	if r != expected {
-		t.Errorf("stringifyMonitor should be:\n%s\nbut:\n%s", expected, r)
-=======
 	byt, _ := ioutil.ReadFile(tmpFile.Name())
 	content := string(byt)
 	expected := `{
@@ -102,6 +87,19 @@
 `
 	if content != expected {
 		t.Errorf("content should be:\n %s, but:\n %s", expected, content)
->>>>>>> 353a3acf
+	}
+}
+
+func TestStringifyMonitor(t *testing.T) {
+	a := &mkr.Monitor{ID: "12345", Name: "foo", Type: "connectivity"}
+	expected := `+ {
++   "id": "12345",
++   "name": "foo",
++   "type": "connectivity"
++ },`
+
+	r := stringifyMonitor(a, "+")
+	if r != expected {
+		t.Errorf("stringifyMonitor should be:\n%s\nbut:\n%s", expected, r)
 	}
 }