--- conflicted
+++ resolved
@@ -198,63 +198,6 @@
 	return mackerel
 }
 
-<<<<<<< HEAD
-type commandDoc struct {
-	Parent    string
-	Arguments string
-}
-
-var commandDocs = map[string]commandDoc{
-	"status":      {"", "[-v|verbose] <hostId>"},
-	"hosts":       {"", "[--verbose | -v] [--name | -n <name>] [--service | -s <service>] [[--role | -r <role>]...] [[--status | --st <status>]...]"},
-	"create":      {"", "[--status | -st <status>] [--roleFullname | -R <service:role>] <hostName>"},
-	"update":      {"", "[--name | -n <name>] [--displayName <displayName>] [--status | -st <status>] [--roleFullname | -R <service:role>] <hostIds...> ]"},
-	"throw":       {"", "[--host | -h <hostId>] [--service | -s <service>] stdin"},
-	"fetch":       {"", "[--name | -n <metricName>] hostIds..."},
-	"retire":      {"", "hostIds..."},
-	"monitors":    {"", "[push [--dry-run | -d] [--file-path | -F <file>] [--verbose | -v] | diff [--file-path | -F <file>] | pull [--file-path | -F <file>]]"},
-	"alerts":      {"", "[list [--service | -s <service>] [--host-status | -S <file>] [--color | -c]| close <alertIds....>]"},
-	"dashboards":  {"", "[generate <file> [--print | -p]]"},
-	"annotations": {"", "[create [--title <title>] [--description <description>] [--from <from>] [--to <to>] [--service | -s <service>] [--role | -s <role>] | list [--from <from>] [--to <to>] [--service | -s <service>] | update [--title <title>] [--description <description>] [--from <from>] [--to <to>] [--service | -s <service>] [--role | -s <role>] | delete [--id <annotationID>] ]"},
-}
-
-// Makes template conditionals to generate per-command documents.
-func mkCommandsTemplate(genTemplate func(commandDoc) string) string {
-	template := "{{if false}}"
-	for _, command := range append(Commands) {
-		template = template + fmt.Sprintf("{{else if (eq .Name %q)}}%s", command.Name, genTemplate(commandDocs[command.Name]))
-	}
-	return template + "{{end}}"
-}
-
-func init() {
-	argsTemplate := mkCommandsTemplate(func(doc commandDoc) string { return doc.Arguments })
-	parentTemplate := mkCommandsTemplate(func(doc commandDoc) string { return string(strings.TrimLeft(doc.Parent+" ", " ")) })
-
-	cli.CommandHelpTemplate = `NAME:
-    {{.Name}} - {{.Usage}}
-
-USAGE:
-    mkr ` + parentTemplate + `{{.Name}} ` + argsTemplate + `
-{{if (len .Description)}}
-DESCRIPTION: {{.Description}}
-{{end}}{{if (len .Subcommands)}}
-COMMANDS:
-    {{range .Subcommands}}{{.Name}}
-      {{.Description}}{{if (len .Flags)}}
-
-        {{range .Flags}}{{.}}
-        {{end}}{{end}}
-    {{end}}
-{{end}}{{if (len .Flags)}}
-OPTIONS:
-    {{range .Flags}}{{.}}
-    {{end}}
-{{end}}`
-}
-
-=======
->>>>>>> cccd9be0
 func doStatus(c *cli.Context) error {
 	conffile := c.GlobalString("conf")
 	argHostID := c.Args().Get(0)
